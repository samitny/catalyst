--- conflicted
+++ resolved
@@ -43,27 +43,19 @@
         
     def do_work(self):
         NotImplemented
-          
+         
     def run(self):
-        self.run_unsafe()
-         
-    def run_safe(self):
         try:
-<<<<<<< HEAD
-            self.run_unsafe()
-        except:
-            qutil.LOGGER.exception("Unexpected error in run for {id}.".format(id=self.get_id()))
-=======
             #TODO: can't initialize these values in the __init__?
             self.done       = False
             self.sockets    = []
             if self.gevent_needed:
                 qutil.LOGGER.info("Loading gevent specific zmq for {id}".format(id=self.get_id()))
-                module = __import__('gevent_zmq', 'zmq')
+                import gevent_zeromq
+                self.zmq = gevent_zeromq.zmq
             else:
-                qutil.LOGGER.debug("NOT Loading gevent specific zmq for {id}".format(id=self.get_id()))
-                module = __import__('zmq')
-            self.zmq            = module
+                import zmq
+                self.zmq = zmq
             self.context = self.zmq.Context()
             self.open()
             self.setup_sync()
@@ -71,8 +63,6 @@
             #close all the sockets
             for sock in self.sockets:
                 sock.close()
->>>>>>> 17b8a9aa
-
         except Exception as e:
             qutil.LOGGER.exception("Unexpected error in run for {id}.".format(id=self.get_id()))
             raise e
@@ -80,29 +70,6 @@
             if(self.context != None):
                 self.context.destroy()
                 
-    def run_unsafe(self):
-        #import pdb; pdb.set_trace()
-        #TODO: can't initialize these values in the __init__?
-        self.done       = False
-        self.sockets    = []
-        if self.gevent_needed:
-            qutil.LOGGER.info("Loading gevent specific zmq for {id}".format(id=self.get_id()))
-            import gevent_zeromq 
-            self.zmq = gevent_zeromq.zmq
-        else:
-            qutil.LOGGER.debug("NOT Loading gevent specific zmq for {id}".format(id=self.get_id()))
-            import zmq
-            self.zmq = zmq
-        #self.zmq            = module
-        qutil.LOGGER.debug("zmq file: {file}".format(file=self.zmq.__file__))
-        self.context = self.zmq.Context()
-        self.open()
-        self.setup_sync()
-        self.loop()
-        #close all the sockets
-        for sock in self.sockets:
-            sock.close()
-
     def loop(self):
         while not self.done:
             self.confirm()
@@ -123,19 +90,14 @@
         
     def confirm(self):  
         # send a synchronization request to the host
-        qutil.LOGGER.debug("sending confirmation...")
         self.sync_socket.send(self.get_id() + ":RUN")
         self.receive_sync_ack()
         
     def receive_sync_ack(self):
         # wait for synchronization reply from the host
-        qutil.LOGGER.debug("polling sync socket for response")
         socks = dict(self.sync_poller.poll(2000)) #timeout after 2 seconds.
-        qutil.LOGGER.debug("done polling")
         if self.sync_socket in socks and socks[self.sync_socket] == self.zmq.POLLIN:
-            qutil.LOGGER.debug("attempting to receive...")
             message = self.sync_socket.recv()
-            qutil.LOGGER.debug("confirm ack'd")
         else:
             raise Exception("Sync ack timed out on response for {id}".format(id=self.get_id()))
             
